{
  "name": "@mcpeasy/mcp-pdf",
  "version": "1.2.1",
  "description": "MCP server for creative PDF generation with full emoji, Unicode, and offline support",
  "keywords": [
    "pdf",
    "pdfkit",
    "emoji",
    "unicode",
    "mcp",
    "ai",
    "pdf generator",
    "model context protocol",
    "json resume",
    "document generator",
    "certificate",
    "invoice",
    "report",
    "flyer",
    "resume",
    "color emoji",
    "ai agent",
    "claude"
  ],
  "homepage": "https://github.com/mcp-z/mcp-pdf#readme",
  "bugs": {
    "url": "https://github.com/mcp-z/mcp-pdf/issues"
  },
  "repository": {
    "type": "git",
    "url": "git+https://github.com/mcp-z/mcp-pdf.git"
  },
  "license": "MIT",
  "author": "Kevin Malakoff <kmalakoff.info@gmail.com>",
  "type": "module",
  "exports": {
    ".": {
      "import": "./dist/esm/index.js",
      "require": "./dist/cjs/index.js"
    },
    "./package.json": "./package.json"
  },
  "main": "./dist/cjs/index.js",
  "module": "./dist/esm/index.js",
  "types": "./dist/esm/index.d.ts",
  "bin": {
    "mcp-pdf": "bin/server.js",
    "mcp-z-pdf": "bin/server.js"
  },
  "files": [
    "dist",
    "bin",
    "scripts"
  ],
  "scripts": {
    "build": "npm run typecheck && tsds build",
    "format": "biome check --write --unsafe",
    "postinstall": "node scripts/postinstall.cjs",
    "prepublishOnly": "tsds validate",
<<<<<<< HEAD
    "test": "tsds test:node --no-timeouts 'test/**/*.test.ts'",
=======
    "test": "tsds test:node 'test/**/*.test.ts'",
>>>>>>> 9f43e6f9
    "test:engines": "nvu engines tsds test:node --no-timeouts 'test/**/*.test.ts'",
    "typecheck": "tsc --noEmit",
    "version": "tsds version"
  },
  "dependencies": {
<<<<<<< HEAD
=======
    "@mcpeasy/server": "^6.1.9",
>>>>>>> 9f43e6f9
    "@modelcontextprotocol/sdk": "^1.21.1",
    "@napi-rs/canvas": "^0.1.81",
    "cors": "^2.8.5",
    "emoji-regex": "^10.6.0",
    "express": "^5.1.0",
    "fontkit": "^2.0.4",
    "module-root-sync": "^1.2.3",
    "pdfkit": "^0.17.2",
    "pino": "^10.1.0",
    "zod": "^4.1.12"
  },
  "devDependencies": {
<<<<<<< HEAD
=======
    "@biomejs/biome": "2.3.4",
    "@types/cors": "*",
>>>>>>> 9f43e6f9
    "@types/fontkit": "^2.0.8",
    "@types/mocha": "*",
    "@types/node": "^24.10.0",
    "@types/pdfkit": "^0.17.3",
<<<<<<< HEAD
=======
    "ts-dev-stack": "^1.19.0",
>>>>>>> 9f43e6f9
    "typescript": "^5.9.3"
  },
  "engines": {
    "node": ">=20"
  },
  "mcpName": "io.github.kmalakoff/mcp-pdf",
  "tsds": {
    "source": "src/index.ts"
  }
}<|MERGE_RESOLUTION|>--- conflicted
+++ resolved
@@ -57,20 +57,13 @@
     "format": "biome check --write --unsafe",
     "postinstall": "node scripts/postinstall.cjs",
     "prepublishOnly": "tsds validate",
-<<<<<<< HEAD
     "test": "tsds test:node --no-timeouts 'test/**/*.test.ts'",
-=======
-    "test": "tsds test:node 'test/**/*.test.ts'",
->>>>>>> 9f43e6f9
     "test:engines": "nvu engines tsds test:node --no-timeouts 'test/**/*.test.ts'",
     "typecheck": "tsc --noEmit",
     "version": "tsds version"
   },
   "dependencies": {
-<<<<<<< HEAD
-=======
     "@mcpeasy/server": "^6.1.9",
->>>>>>> 9f43e6f9
     "@modelcontextprotocol/sdk": "^1.21.1",
     "@napi-rs/canvas": "^0.1.81",
     "cors": "^2.8.5",
@@ -83,19 +76,13 @@
     "zod": "^4.1.12"
   },
   "devDependencies": {
-<<<<<<< HEAD
-=======
     "@biomejs/biome": "2.3.4",
     "@types/cors": "*",
->>>>>>> 9f43e6f9
     "@types/fontkit": "^2.0.8",
     "@types/mocha": "*",
     "@types/node": "^24.10.0",
     "@types/pdfkit": "^0.17.3",
-<<<<<<< HEAD
-=======
     "ts-dev-stack": "^1.19.0",
->>>>>>> 9f43e6f9
     "typescript": "^5.9.3"
   },
   "engines": {
